--- conflicted
+++ resolved
@@ -1,13 +1,5 @@
 # Osmosis Bindings
 
-<<<<<<< HEAD
-CosmWasm bindings to custom Osmosis features
-
-## Optimizing Workspace Builds
-
-```sh
-sudo docker run --rm -v "$(pwd)":/code   --mount type=volume,source="$(basename "$(pwd)")_cache",target=/code/target   --mount type=volume,source=registry_cache,target=/usr/local/cargo/registry   cosmwasm/workspace-optimizer:0.12.6
-=======
 CosmWasm bindings to custom Osmosis features.
 
 ## Prerequisites
@@ -90,7 +82,7 @@
 docker run --rm -v "$(pwd)":/code \
   --mount type=volume,source="$(basename "$(pwd)")_cache",target=/code/target \
   --mount type=volume,source=registry_cache,target=/usr/local/cargo/registry \
-  cosmwasm/rust-optimizer:0.12.4
+  cosmwasm/workspace-optimizer:0.12.6
 ```
 
 Or, If you're on an arm64 machine, you should use a docker image built with arm64.
@@ -98,7 +90,7 @@
 docker run --rm -v "$(pwd)":/code \
   --mount type=volume,source="$(basename "$(pwd)")_cache",target=/code/target \
   --mount type=volume,source=registry_cache,target=/usr/local/cargo/registry \
-  cosmwasm/rust-optimizer-arm64:0.12.4
+  cosmwasm/workspace-optimizer-arm64:0.12.6
 ```
 
 We must mount the contract code to `/code`. You can use a absolute path instead
@@ -120,7 +112,7 @@
 gzip it in the uploading process to make it even smaller).
 
 
-## Writing contracts that interact with Osmosis 
+## Writing contracts that interact with Osmosis
 
 ### Choosing a network
 
@@ -140,7 +132,7 @@
 
  * `OsmosisQuery`, which implements `CustomQuery`
  * `OsmosisMsg`, which implement `CosmosMsg`
- 
+
  Specifically, any function that uses `Deps` or `DepsMut` and needs to interact
  with the chain will need to parametrize them as `Deps<OsmosisQuery>` and
  `DepsMut<OsmosisQuery>`, and any `Response` that adds messages or submessages
@@ -182,7 +174,7 @@
 To execute osmosis transactions as part of your contract's execute response. You
 can create create the `OsmosisMsg` and provide it as part of your contract's response.
 
-Here is an example of how to execute a swap as part of the 
+Here is an example of how to execute a swap as part of the
 
 See the Cosmwasm documentation on
 [submessages](https://github.com/CosmWasm/cosmwasm/blob/main/SEMANTICS.md#dispatching-messages)
@@ -222,12 +214,12 @@
 For more information on the parameters of the `OsmosisMsg` used above, see the
 Osmosis Cosmwasm API documentation (TBD).
 
-# Executing custom transactions 
+# Executing custom transactions
 
 If the transaction you want to execute is not provided by this API, you can
 still execute it using `CustomMsg`.
 
-ToDo: Add an example. 
+ToDo: Add an example.
 
 ## Writing integration tests that mock the Osmosis responses
 
@@ -320,5 +312,4 @@
 
         let balance = app.wrap().query_balance(&borrower, "usdc").unwrap();
         assert_eq!(balance.amount, Uint128::new(amount));
->>>>>>> 3f8247e7
 ```